"""
Cloud function that runs once a month that synchronises a portion of data from:

FROM:   billing-admin-290403.billing.gcp_billing_export_v1_01D012_20A6A2_CBD343
TO:     billing-admin-290403.billing_aggregate.aggregate

Tasks:

- Needs to convert {billing_project_id} into DATSET
- Only want to transfer data from the projects in the server-config
- Can't duplicate rows, so:
    - just grab only settled data within START + END of previous time period
- Service ID should be faithfully handed over
- Should search and update for [START_PERIOD, END_PERIOD)
"""

import json
import hashlib

from datetime import datetime
from typing import Dict

from pandas import DataFrame
import google.cloud.bigquery as bq

try:
    from . import utils
except ImportError:
    import utils


logger = utils.logger


##########################
#    INPUT PROCESSORS    #
##########################


def from_request(request):
    """
    From request object, get start and end time if present
    """
    start, end = utils.get_start_and_end_from_request(request)
    main(start, end)


def from_pubsub(data, _):
    """
    From pubsub message, get start and end time if present
    """
    start, end = utils.get_start_and_end_from_data(data)
    main(start, end)


#################
#    MIGRATE    #
#################


def migrate_billing_data(start, end, dataset_to_topic) -> int:
    """
    Gets the billing date in the time period
    Filter out any rows that aren't in the allowed project ids
    :return: The number of migrated rows
    """

    def get_topic(row):
        return utils.billing_row_to_topic(row, dataset_to_topic)

    migrate_rows = get_billing_data(start, end)

    if not migrate_rows:
        logger.info('No rows to migrate')
        return 0

    # Add id and topic to the row
    migrate_rows = migrate_rows.drop(columns=['billing_account_id'])
    migrate_rows.insert(0, 'topic', migrate_rows.apply(get_topic, axis=1))
    migrate_rows.insert(0, 'id', migrate_rows.apply(billing_row_to_key, axis=1))

<<<<<<< HEAD
    table_schema = utils.get_bq_schema_json()
    result = utils.insert_dataframe_rows_in_table(
        utils.GCP_AGGREGATE_DEST_TABLE, table_schema, migrate_rows
    )
=======
    result = utils.upsert_aggregated_dataframe_into_bigquery(df=migrate_rows)
>>>>>>> dfeae03a

    return result


#################
#    HELPERS    #
#################


def get_billing_data(start: datetime, end: datetime) -> DataFrame:
    """
    Retrieve the billing data from start to end date inclusive
    Return results as a dataframe
    """

    _query = f"""
        SELECT * FROM `{utils.GCP_BILLING_BQ_TABLE}`
        WHERE export_time >= @start
            AND export_time <= @end
    """
    job_config = bq.QueryJobConfig(
        query_parameters=[
            bq.ScalarQueryParameter('start', 'STRING', str(start)),
            bq.ScalarQueryParameter('end', 'STRING', str(end)),
        ]
    )

    migrate_rows = (
        utils.get_bigquery_client()
        .query(_query, job_config=job_config)
        .result()
        .to_dataframe()
    )

    return migrate_rows


def billing_row_to_key(row) -> str:
    """Convert a billing row to a hash which will be the row key"""
    data = tuple(row)
    identifier = hashlib.md5()

    for item in data:
        identifier.update(str(item).encode('utf-8'))

    return identifier.hexdigest()


def get_dataset_to_topic_map() -> Dict[str, str]:
    """Get the server-config from the secret manager"""
    server_config = json.loads(
        utils.read_secret(utils.ANALYSIS_RUNNER_PROJECT_ID, 'server-config')
    )
    return {v['projectId']: k for k, v in server_config.items()}


##############
#    MAIN    #
##############


def main(start: datetime = None, end: datetime = None) -> int:
    """Main body function"""
    interval_iterator = utils.get_date_intervals_for(start, end)

    # Storing topic map means we don't repeatedly call to access the topic
    # data mapping for each batch
    dataset_to_topic_map = get_dataset_to_topic_map()

    # Migrate the data in batches
    # This is because depending on the start-end interval all of the billing
    # data may not be able to be held in memory during the migration
    # Memory is particularly limited for cloud functions
    result = 0
    for begin, finish in interval_iterator:
        logger.info(f'Migrating data from {begin} to {finish}')
        result += migrate_billing_data(begin, finish, dataset_to_topic_map)

    logger.info(f'Migrated a total of {result} rows')

    return result


if __name__ == '__main__':
    main()<|MERGE_RESOLUTION|>--- conflicted
+++ resolved
@@ -79,14 +79,7 @@
     migrate_rows.insert(0, 'topic', migrate_rows.apply(get_topic, axis=1))
     migrate_rows.insert(0, 'id', migrate_rows.apply(billing_row_to_key, axis=1))
 
-<<<<<<< HEAD
-    table_schema = utils.get_bq_schema_json()
-    result = utils.insert_dataframe_rows_in_table(
-        utils.GCP_AGGREGATE_DEST_TABLE, table_schema, migrate_rows
-    )
-=======
     result = utils.upsert_aggregated_dataframe_into_bigquery(df=migrate_rows)
->>>>>>> dfeae03a
 
     return result
 
